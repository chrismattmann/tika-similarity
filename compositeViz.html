--- conflicted
+++ resolved
@@ -172,10 +172,6 @@
       .attr("class", "title")
       .text(function(d) { return d.name + (d.children ? "" : ": " + format(d.size)); });
   
-
-<<<<<<< HEAD
-
-=======
 var targetNode = node.append("g").attr("class", "cluster").filter(function(d){ return d.children != null;})
       .append("svg:circle").attr("r", 5)
       .style("fill", "red")
@@ -184,7 +180,7 @@
       .on("mouseover", function(d){
        return box(d.name.match(/(\d+)/g));
       });
->>>>>>> 4977ba4a
+
 
   node = svg.selectAll("circle,text,title");
 
@@ -338,11 +334,7 @@
         });
 
     node.append("text")
-<<<<<<< HEAD
-        .attr("dy", ".15em")
-=======
         .attr("dy", ".60em")
->>>>>>> 4977ba4a
         .attr("text-anchor", function(d) { return d.x < 180 ? "start" : "end"; })
         .attr("transform", function(d) { return d.x < 180 ? "translate(20)" : "rotate(180)translate(-20)"; })
         .text(function(d) { return d.name; });
