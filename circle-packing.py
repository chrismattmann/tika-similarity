
#!/usr/bin/env python2.7
#
# Licensed to the Apache Software Foundation (ASF) under one or more
# contributor license agreements.  See the NOTICE file distributed with
# this work for additional information regarding copyright ownership.
# The ASF licenses this file to You under the Apache License, Version 2.0
# (the "License"); you may not use this file except in compliance with
# the License.  You may obtain a copy of the License at
# 
#    http://www.apache.org/licenses/LICENSE-2.0
# 
# Unless required by applicable law or agreed to in writing, software
# distributed under the License is distributed on an "AS IS" BASIS,
# WITHOUT WARRANTIES OR CONDITIONS OF ANY KIND, either express or implied.
# See the License for the specific language governing permissions and
# limitations under the License.
# 
#

import json
import sys
import ast


def main(argv = None):
    threshold = 0.01
    with open("similarity-scores.txt") as f:
        prior = None
        clusters = []
        clusterCount = 0
        cluster = {"name":"cluster"+str(clusterCount)}
        clusterData = []
        for line in f:
<<<<<<< HEAD
            if "Resemblance" in line:
                continue
            featureDataList = line.split("{", 1)
            metadata = '{' + featureDataList[1];
            featureDataList = featureDataList[0].rsplit(",", 2)
            featureDataList[2] = metadata

            #featureDataList = line.split(",",2) # file name,score, metadata
            if len(featureDataList) != 3:
=======
            featureDataList = line.split(",",3) # file name,score, metadata
            
            if len(featureDataList) != 4:
>>>>>>> 1c2f6445
                continue
            if prior != None:
                diff = prior-float(featureDataList[1])
            else:
                diff = -1.0

            # cleanse the \n
            featureDataList[1] = featureDataList[1].strip()
            #featureData = {"name":featureDataList[0], "score":float(featureDataList[1]), "metadata" : featureDataList[2]}

            if diff > threshold:
                cluster["children"] = circle(clusterData)
                clusters.append(cluster)
                clusterCount = clusterCount + 1
                cluster = {"name":"cluster"+str(clusterCount)}
                clusterData = []
                clusterData.append(featureDataList[3])
                prior = float(featureDataList[1])
            else:
                clusterData.append(featureDataList[3])
                prior = float(featureDataList[1])

        #add the last cluster into clusters
        cluster["children"] = circle(clusterData)
        clusters.append(cluster)
        clusterCount = clusterCount + 1
        cluster = {"name":"cluster"+str(clusterCount)}

    clusterStruct = {"name":"clusters", "children":clusters}
    with open("circle.json", "w") as f:
        f.write(json.dumps(clusterStruct, sort_keys=True, indent=4, separators=(',', ': ')))
    #print json.dumps(clusterStruct, sort_keys=True, indent=4, separators=(',', ': '))

def circle( metadataLists) : 
    metadataList = []
    circles = set()
    for line in metadataLists:
        metadata = ast.literal_eval(line)
        for item in metadata.keys():
            if item not in circles :
                circles.add(item)
                circle = {}
                circle["name"] = item
                circle["size"] = 1
                metadataList.append(circle)
            else :
                for value in metadataList:
                    if item  == value["name"]:
                        count = value["size"]
                        index = metadataList.index(value)
                        metadataList.remove(value)
                        circle = {}
                        circle["name"] = item
                        circle["size"] = count +1
                        metadataList.insert(index, circle)
    return metadataList

if __name__ == "__main__":
    sys.exit(main())

<|MERGE_RESOLUTION|>--- conflicted
+++ resolved
@@ -32,7 +32,6 @@
         cluster = {"name":"cluster"+str(clusterCount)}
         clusterData = []
         for line in f:
-<<<<<<< HEAD
             if "Resemblance" in line:
                 continue
             featureDataList = line.split("{", 1)
@@ -40,13 +39,7 @@
             featureDataList = featureDataList[0].rsplit(",", 2)
             featureDataList[2] = metadata
 
-            #featureDataList = line.split(",",2) # file name,score, metadata
             if len(featureDataList) != 3:
-=======
-            featureDataList = line.split(",",3) # file name,score, metadata
-            
-            if len(featureDataList) != 4:
->>>>>>> 1c2f6445
                 continue
             if prior != None:
                 diff = prior-float(featureDataList[1])
@@ -78,7 +71,7 @@
     clusterStruct = {"name":"clusters", "children":clusters}
     with open("circle.json", "w") as f:
         f.write(json.dumps(clusterStruct, sort_keys=True, indent=4, separators=(',', ': ')))
-    #print json.dumps(clusterStruct, sort_keys=True, indent=4, separators=(',', ': '))
+
 
 def circle( metadataLists) : 
     metadataList = []
